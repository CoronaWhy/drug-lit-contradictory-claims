"""Command line interface for contradictory-claims."""

# -*- coding: utf-8 -*-

import os
import shutil

import click

from .data.make_dataset import \
    load_drug_virus_lexicons, load_mancon_corpus_from_sent_pairs, load_med_nli, load_multi_nli
from .data.preprocess_cord import filter_metadata_for_covid19
from .models.train_model import save_model, train_model


@click.command()
def main():
    """Run main function."""
    # File paths
    root_dir = os.path.abspath(os.path.join(__file__, "../../.."))

<<<<<<< HEAD
    # CORD-19 paths
    metadata_path = os.path.join(root_dir, 'input/cord19/metadata.csv')

    # CORD-19 publication cut off date
    pub_date_cutoff = '2019-10-01'

=======
    # Data loads. NOTE: currently, it is expected that all data is found in an input/ directory with the proper
    # directory structure and file names as follows.
>>>>>>> f3a27cd9
    # MultiNLI paths
    multinli_train_path = os.path.join(root_dir, 'input/multinli/multinli_1.0_train.txt')
    multinli_test_path = os.path.join(root_dir, 'input/multinli-dev/multinli_1.0_dev_matched.txt')

    # MedNLI paths
    mednli_train_path = os.path.join(root_dir, 'input/mednli/mli_train_v1.jsonl')
    mednli_dev_path = os.path.join(root_dir, 'input/mednli/mli_dev_v1.jsonl')
    mednli_test_path = os.path.join(root_dir, 'input/mednli/mli_test_v1.jsonl')

    # ManConCorpus processed path
    mancon_sent_pairs = os.path.join(root_dir, 'input/manconcorpus-sent-pairs/manconcorpus_sent_pairs_200516.tsv')

    # Other input paths
    drug_lex_path = os.path.join(root_dir, 'input/drugnames/DrugNames.txt')
    virus_lex_path = os.path.join(root_dir, 'input/virus-words/virus_words.txt')

    # Load and preprocess CORD-19 data
    covid19_df = filter_metadata_for_covid19(metadata_path, virus_lex_path, pub_date_cutoff)  # noqa: F841

    # Load BERT train and test data
    multi_nli_train_x, multi_nli_train_y, multi_nli_test_x, multi_nli_test_y = \
        load_multi_nli(multinli_train_path, multinli_test_path)
    med_nli_train_x, med_nli_train_y, med_nli_test_x, med_nli_test_y = \
        load_med_nli(mednli_train_path, mednli_dev_path, mednli_test_path)
    man_con_train_x, man_con_train_y, man_con_test_x, man_con_test_y = \
        load_mancon_corpus_from_sent_pairs(mancon_sent_pairs)
    drug_names, virus_names = load_drug_virus_lexicons(drug_lex_path, virus_lex_path)

    # Train model
    trained_model, _ = train_model(multi_nli_train_x, multi_nli_train_y, multi_nli_test_x, multi_nli_test_y,
                                   med_nli_train_x, med_nli_train_y, med_nli_test_x, med_nli_test_y,
                                   man_con_train_x, man_con_train_y, man_con_test_x, man_con_test_y,
                                   drug_names, virus_names,
                                   model_name="allenai/biomed_roberta_base")

    # Save model
    out_dir = 'output/working/'
    save_model(trained_model)
    if not os.path.exists(out_dir):
        os.mkdir(out_dir)
    shutil.make_archive('biobert_output', 'zip', root_dir=out_dir)  # ok currently this seems to do nothing


if __name__ == '__main__':
    main()<|MERGE_RESOLUTION|>--- conflicted
+++ resolved
@@ -19,17 +19,14 @@
     # File paths
     root_dir = os.path.abspath(os.path.join(__file__, "../../.."))
 
-<<<<<<< HEAD
-    # CORD-19 paths
+    # CORD-19 metadata path
     metadata_path = os.path.join(root_dir, 'input/cord19/metadata.csv')
 
     # CORD-19 publication cut off date
     pub_date_cutoff = '2019-10-01'
 
-=======
     # Data loads. NOTE: currently, it is expected that all data is found in an input/ directory with the proper
     # directory structure and file names as follows.
->>>>>>> f3a27cd9
     # MultiNLI paths
     multinli_train_path = os.path.join(root_dir, 'input/multinli/multinli_1.0_train.txt')
     multinli_test_path = os.path.join(root_dir, 'input/multinli-dev/multinli_1.0_dev_matched.txt')
