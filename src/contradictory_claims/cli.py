"""Command line interface for contradictory-claims."""

# -*- coding: utf-8 -*-

import os
import shutil

import click

from .data.make_dataset import \
    load_drug_virus_lexicons, load_mancon_corpus_from_sent_pairs, load_med_nli, load_multi_nli
<<<<<<< HEAD
from .data.preprocess_cord import filter_metadata_for_covid19
from .models.evaluate_model import create_report, make_predictions, read_data_from_excel
from .models.train_model import load_model, save_model, train_model
=======
from .data.preprocess_cord import clean_text, construct_regex_match_pattern, extract_json_to_dataframe,\
    extract_regex_pattern, filter_metadata_for_covid19
from .models.train_model import save_model, train_model
>>>>>>> 6b331cae


@click.command()
@click.option('--train/--no-train', 'train', default=False)
@click.option('--report/--no-report', 'report', default=False)
def main(train, report):
    """Run main function."""
    # Model parameters
    model_name = "allenai/biomed_roberta_base"
    model_id = "biomed_roberta"

    # File paths
    root_dir = os.path.abspath(os.path.join(__file__, "../../.."))
    trained_model_out_dir = 'output/transformer/biomed_roberta/24-7-2020_16-23'  # Just temporary!

    # CORD-19 metadata path
    metadata_path = os.path.join(root_dir, 'input/cord19/metadata.csv')

    # CORD-19 json files zip folder path
    json_text_file_dir = os.path.join(root_dir, 'input/cord19/json.zip')

    # Path for temporary file storage during CORD-19 processing
    json_temp_path = os.path.join(root_dir, 'input/cord19/extracted/')

    # CORD-19 publication cut off date
    pub_date_cutoff = '2019-10-01'

    # Data loads. NOTE: currently, it is expected that all data is found in an input/ directory with the proper
    # directory structure and file names as follows.
    # MultiNLI paths
    multinli_train_path = os.path.join(root_dir, 'input/multinli/multinli_1.0_train.txt')
    multinli_test_path = os.path.join(root_dir, 'input/multinli-dev/multinli_1.0_dev_matched.txt')

    # MedNLI paths
    mednli_train_path = os.path.join(root_dir, 'input/mednli/mli_train_v1.jsonl')
    mednli_dev_path = os.path.join(root_dir, 'input/mednli/mli_dev_v1.jsonl')
    mednli_test_path = os.path.join(root_dir, 'input/mednli/mli_test_v1.jsonl')

    # ManConCorpus processed path
    mancon_sent_pairs = os.path.join(root_dir, 'input/manconcorpus-sent-pairs/manconcorpus_sent_pairs_200516.tsv')

    # Other input paths
    drug_lex_path = os.path.join(root_dir, 'input/drugnames/DrugNames.txt')
    virus_lex_path = os.path.join(root_dir, 'input/virus-words/virus_words.txt')

<<<<<<< HEAD
    if train:
        # Load and preprocess CORD-19 data. TODO: Use this with rest of pipeline
        covid19_df = filter_metadata_for_covid19(metadata_path, virus_lex_path, pub_date_cutoff)  # noqa: F841

        # Load BERT train and test data
        multi_nli_train_x, multi_nli_train_y, multi_nli_test_x, multi_nli_test_y = \
            load_multi_nli(multinli_train_path, multinli_test_path)
        med_nli_train_x, med_nli_train_y, med_nli_test_x, med_nli_test_y = \
            load_med_nli(mednli_train_path, mednli_dev_path, mednli_test_path)
        man_con_train_x, man_con_train_y, man_con_test_x, man_con_test_y = \
            load_mancon_corpus_from_sent_pairs(mancon_sent_pairs)
        drug_names, virus_names = load_drug_virus_lexicons(drug_lex_path, virus_lex_path)

        # Train model
        trained_model, _ = train_model(multi_nli_train_x, multi_nli_train_y, multi_nli_test_x, multi_nli_test_y,
                                       med_nli_train_x, med_nli_train_y, med_nli_test_x, med_nli_test_y,
                                       man_con_train_x, man_con_train_y, man_con_test_x, man_con_test_y,
                                       drug_names, virus_names,
                                       model_name=model_name)

        # Save model
        out_dir = 'output/working/'
        save_model(trained_model)
        if not os.path.exists(out_dir):
            os.mkdir(out_dir)
        shutil.make_archive('biobert_output', 'zip', root_dir=out_dir)  # ok currently this seems to do nothing

    else:
        transformer_dir = os.path.join(root_dir, trained_model_out_dir)
        pickle_file = os.path.join(transformer_dir, 'sigmoid.pickle')
        trained_model = load_model(pickle_file, transformer_dir)

    if report:
        eval_data_dir = os.path.join(root_dir, "input")
        eval_data_path = os.path.join(eval_data_dir, "drug_individual_claims_similarity_annotated.xlsx")
        active_sheet = "drug_individual_claims_similari"
        eval_data = read_data_from_excel(eval_data_path, active_sheet=active_sheet)

        # Make predictions using trained model
        eval_data = make_predictions(df=eval_data, model=trained_model, model_name=model_name)

        # Now create the report
        out_report_file = os.path.join(trained_model_out_dir, "results_report.txt")
        create_report(eval_data, model_id=model_id, out_report_file=out_report_file, out_plot_dir=trained_model_out_dir)
=======
    # Load and preprocess CORD-19 data

    # Extract names of files containing convid-19 synonymns in abstract/title
    # and published after a suitable cut-off date
    covid19_metadata = filter_metadata_for_covid19(metadata_path, virus_lex_path, pub_date_cutoff)
    pdf_filenames = list(covid19_metadata.pdf_json_files)
    pmc_filenames = list(covid19_metadata.pmc_json_files)

    # Extract full text for the files identified in previous step
    covid19_df = extract_json_to_dataframe(covid19_metadata, json_text_file_dir, json_temp_path,
                                           pdf_filenames, pmc_filenames)

    # Construct regex match pattern for putative conclusion section headers
    search_terms = ['conclusion',
                    'discussion',
                    'interpretation',
                    'added value of this study',
                    'research in context',
                    'concluding',
                    'closing remarks',
                    'summary of findings',
                    'outcome']
    search_pattern = construct_regex_match_pattern(search_terms)

    # Extract section headers for title\abstract\conclusion sections
    unique_sections = set(covid19_df.section.tolist())
    section_list = extract_regex_pattern(unique_sections, search_pattern)
    section_list = [i.lower() for i in section_list]
    section_list.append('abstract')
    section_list.append('title')

    # Extract title\abstract\conclusion sections from publication text
    covid19_filt_section_df = covid19_df.loc[covid19_df.section.str.lower().isin(section_list)]

    # Clean the text to keep only meaningful sentences
    covid19_clean_df = clean_text(covid19_filt_section_df)  # noqa: F841

    # Load BERT train and test data
    multi_nli_train_x, multi_nli_train_y, multi_nli_test_x, multi_nli_test_y = \
        load_multi_nli(multinli_train_path, multinli_test_path)
    med_nli_train_x, med_nli_train_y, med_nli_test_x, med_nli_test_y = \
        load_med_nli(mednli_train_path, mednli_dev_path, mednli_test_path)
    man_con_train_x, man_con_train_y, man_con_test_x, man_con_test_y = \
        load_mancon_corpus_from_sent_pairs(mancon_sent_pairs)
    drug_names, virus_names = load_drug_virus_lexicons(drug_lex_path, virus_lex_path)

    # Train model
    trained_model, _ = train_model(multi_nli_train_x, multi_nli_train_y, multi_nli_test_x, multi_nli_test_y,
                                   med_nli_train_x, med_nli_train_y, med_nli_test_x, med_nli_test_y,
                                   man_con_train_x, man_con_train_y, man_con_test_x, man_con_test_y,
                                   drug_names, virus_names,
                                   model_name="allenai/biomed_roberta_base")

    # Save model
    out_dir = 'output/working/'
    save_model(trained_model)
    if not os.path.exists(out_dir):
        os.mkdir(out_dir)
    shutil.make_archive('biobert_output', 'zip', root_dir=out_dir)  # ok currently this seems to do nothing
>>>>>>> 6b331cae


if __name__ == '__main__':
    main()<|MERGE_RESOLUTION|>--- conflicted
+++ resolved
@@ -9,15 +9,10 @@
 
 from .data.make_dataset import \
     load_drug_virus_lexicons, load_mancon_corpus_from_sent_pairs, load_med_nli, load_multi_nli
-<<<<<<< HEAD
-from .data.preprocess_cord import filter_metadata_for_covid19
+from .data.preprocess_cord import clean_text, construct_regex_match_pattern, extract_json_to_dataframe,\
+    extract_regex_pattern, filter_metadata_for_covid19
 from .models.evaluate_model import create_report, make_predictions, read_data_from_excel
 from .models.train_model import load_model, save_model, train_model
-=======
-from .data.preprocess_cord import clean_text, construct_regex_match_pattern, extract_json_to_dataframe,\
-    extract_regex_pattern, filter_metadata_for_covid19
-from .models.train_model import save_model, train_model
->>>>>>> 6b331cae
 
 
 @click.command()
@@ -62,55 +57,8 @@
     # Other input paths
     drug_lex_path = os.path.join(root_dir, 'input/drugnames/DrugNames.txt')
     virus_lex_path = os.path.join(root_dir, 'input/virus-words/virus_words.txt')
-
-<<<<<<< HEAD
-    if train:
-        # Load and preprocess CORD-19 data. TODO: Use this with rest of pipeline
-        covid19_df = filter_metadata_for_covid19(metadata_path, virus_lex_path, pub_date_cutoff)  # noqa: F841
-
-        # Load BERT train and test data
-        multi_nli_train_x, multi_nli_train_y, multi_nli_test_x, multi_nli_test_y = \
-            load_multi_nli(multinli_train_path, multinli_test_path)
-        med_nli_train_x, med_nli_train_y, med_nli_test_x, med_nli_test_y = \
-            load_med_nli(mednli_train_path, mednli_dev_path, mednli_test_path)
-        man_con_train_x, man_con_train_y, man_con_test_x, man_con_test_y = \
-            load_mancon_corpus_from_sent_pairs(mancon_sent_pairs)
-        drug_names, virus_names = load_drug_virus_lexicons(drug_lex_path, virus_lex_path)
-
-        # Train model
-        trained_model, _ = train_model(multi_nli_train_x, multi_nli_train_y, multi_nli_test_x, multi_nli_test_y,
-                                       med_nli_train_x, med_nli_train_y, med_nli_test_x, med_nli_test_y,
-                                       man_con_train_x, man_con_train_y, man_con_test_x, man_con_test_y,
-                                       drug_names, virus_names,
-                                       model_name=model_name)
-
-        # Save model
-        out_dir = 'output/working/'
-        save_model(trained_model)
-        if not os.path.exists(out_dir):
-            os.mkdir(out_dir)
-        shutil.make_archive('biobert_output', 'zip', root_dir=out_dir)  # ok currently this seems to do nothing
-
-    else:
-        transformer_dir = os.path.join(root_dir, trained_model_out_dir)
-        pickle_file = os.path.join(transformer_dir, 'sigmoid.pickle')
-        trained_model = load_model(pickle_file, transformer_dir)
-
-    if report:
-        eval_data_dir = os.path.join(root_dir, "input")
-        eval_data_path = os.path.join(eval_data_dir, "drug_individual_claims_similarity_annotated.xlsx")
-        active_sheet = "drug_individual_claims_similari"
-        eval_data = read_data_from_excel(eval_data_path, active_sheet=active_sheet)
-
-        # Make predictions using trained model
-        eval_data = make_predictions(df=eval_data, model=trained_model, model_name=model_name)
-
-        # Now create the report
-        out_report_file = os.path.join(trained_model_out_dir, "results_report.txt")
-        create_report(eval_data, model_id=model_id, out_report_file=out_report_file, out_plot_dir=trained_model_out_dir)
-=======
+   
     # Load and preprocess CORD-19 data
-
     # Extract names of files containing convid-19 synonymns in abstract/title
     # and published after a suitable cut-off date
     covid19_metadata = filter_metadata_for_covid19(metadata_path, virus_lex_path, pub_date_cutoff)
@@ -146,29 +94,46 @@
     # Clean the text to keep only meaningful sentences
     covid19_clean_df = clean_text(covid19_filt_section_df)  # noqa: F841
 
-    # Load BERT train and test data
-    multi_nli_train_x, multi_nli_train_y, multi_nli_test_x, multi_nli_test_y = \
-        load_multi_nli(multinli_train_path, multinli_test_path)
-    med_nli_train_x, med_nli_train_y, med_nli_test_x, med_nli_test_y = \
-        load_med_nli(mednli_train_path, mednli_dev_path, mednli_test_path)
-    man_con_train_x, man_con_train_y, man_con_test_x, man_con_test_y = \
-        load_mancon_corpus_from_sent_pairs(mancon_sent_pairs)
-    drug_names, virus_names = load_drug_virus_lexicons(drug_lex_path, virus_lex_path)
+    if train:
+        # Load BERT train and test data
+        multi_nli_train_x, multi_nli_train_y, multi_nli_test_x, multi_nli_test_y = \
+            load_multi_nli(multinli_train_path, multinli_test_path)
+        med_nli_train_x, med_nli_train_y, med_nli_test_x, med_nli_test_y = \
+            load_med_nli(mednli_train_path, mednli_dev_path, mednli_test_path)
+        man_con_train_x, man_con_train_y, man_con_test_x, man_con_test_y = \
+            load_mancon_corpus_from_sent_pairs(mancon_sent_pairs)
+        drug_names, virus_names = load_drug_virus_lexicons(drug_lex_path, virus_lex_path)
 
-    # Train model
-    trained_model, _ = train_model(multi_nli_train_x, multi_nli_train_y, multi_nli_test_x, multi_nli_test_y,
-                                   med_nli_train_x, med_nli_train_y, med_nli_test_x, med_nli_test_y,
-                                   man_con_train_x, man_con_train_y, man_con_test_x, man_con_test_y,
-                                   drug_names, virus_names,
-                                   model_name="allenai/biomed_roberta_base")
+        # Train model
+        trained_model, _ = train_model(multi_nli_train_x, multi_nli_train_y, multi_nli_test_x, multi_nli_test_y,
+                                       med_nli_train_x, med_nli_train_y, med_nli_test_x, med_nli_test_y,
+                                       man_con_train_x, man_con_train_y, man_con_test_x, man_con_test_y,
+                                       drug_names, virus_names,
+                                       model_name=model_name)
 
-    # Save model
-    out_dir = 'output/working/'
-    save_model(trained_model)
-    if not os.path.exists(out_dir):
-        os.mkdir(out_dir)
-    shutil.make_archive('biobert_output', 'zip', root_dir=out_dir)  # ok currently this seems to do nothing
->>>>>>> 6b331cae
+        # Save model
+        out_dir = 'output/working/'
+        save_model(trained_model)
+        if not os.path.exists(out_dir):
+            os.mkdir(out_dir)
+        shutil.make_archive('biobert_output', 'zip', root_dir=out_dir)  # ok currently this seems to do nothing
+    else:
+        transformer_dir = os.path.join(root_dir, trained_model_out_dir)
+        pickle_file = os.path.join(transformer_dir, 'sigmoid.pickle')
+        trained_model = load_model(pickle_file, transformer_dir)
+
+    if report:
+        eval_data_dir = os.path.join(root_dir, "input")
+        eval_data_path = os.path.join(eval_data_dir, "drug_individual_claims_similarity_annotated.xlsx")
+        active_sheet = "drug_individual_claims_similari"
+        eval_data = read_data_from_excel(eval_data_path, active_sheet=active_sheet)
+
+        # Make predictions using trained model
+        eval_data = make_predictions(df=eval_data, model=trained_model, model_name=model_name)
+
+        # Now create the report
+        out_report_file = os.path.join(trained_model_out_dir, "results_report.txt")
+        create_report(eval_data, model_id=model_id, out_report_file=out_report_file, out_plot_dir=trained_model_out_dir)
 
 
 if __name__ == '__main__':
