"""Command line interface for contradictory-claims."""

# -*- coding: utf-8 -*-

import datetime
import json
import os
import shutil
from random import randrange

import click
import pandas as pd

<<<<<<< HEAD
# CHANGE ALL TO RELATIVE IMPORTS!
from .models.bluebert_evaluate_model import bluebert_make_predictions
from .data.make_dataset import \
    load_cord_pairs, load_cord_pairs_v2, load_drug_virus_lexicons, load_mancon_corpus_from_sent_pairs,\
    load_med_nli, load_multi_nli
=======
from .bluebert_evaluate_model import bluebert_make_predictions
from .data.make_dataset import create_mancon_sent_pairs_from_xml,\
    load_cord_pairs, load_drug_virus_lexicons, load_mancon_corpus_from_sent_pairs, load_med_nli, load_multi_nli
>>>>>>> 1fe9ca82
from .data.preprocess_cord import clean_text, extract_json_to_dataframe,\
    extract_section_from_text, filter_metadata_for_covid19,\
    filter_section_with_drugs, merge_section_text
from .data.process_claims import add_cord_metadata, initialize_nlp, pair_similar_claims,\
    split_papers_on_claim_presence, tokenize_section_text
from .models.bluebert_train_model import bluebert_create_train_model,\
    bluebert_load_model, bluebert_save_model
from .models.evaluate_model import create_report, make_predictions, make_sbert_predictions, read_data_from_excel
from .models.sbert_models import build_sbert_model, load_sbert_model, save_sbert_model, train_sbert_model
from .models.train_model import load_model, save_model, train_model


@click.command()
@click.option('--output_folder', 'out_dir')
@click.option('--train/--no-train', 'train', default=False)
@click.option('--biobert/--no-biobert', 'biobert', default=True)
@click.option('--bluebert/--no-bluebert', 'bluebert', default=False)
@click.option('--bluebert_model_path', 'bluebert_model_path', default='ttumyche/bluebert')
@click.option('--sbert/--no-sbert', 'sbert', default=False)
@click.option('--sbert-logistic-regression/--no-sbert-logistic-regression', 'logistic_model', default=True)
@click.option('--multinli/--no-multinli', 'use_multinli', default=True)
@click.option('--mednli/--no-mednli', 'use_mednli', default=False)
@click.option('--mancon/--no-mancon', 'use_mancon', default=False)
@click.option('--roamdev/--no-roamdev', 'use_roamdev', default=False)
@click.option('--extract-claims/--no-extract-claims', 'extract_claims', default=False)
@click.option('--report/--no-report', 'report', default=True)
@click.option('--mancon-report/--no-mancon-report', 'mancon_report', default=True)
@click.option('--multi_class/--binary_class', 'multi_class', default=True)
@click.option('--cord-version', 'cord_version', default='2020-08-10')
@click.option('--learning_rate', 'learning_rate', default=1e-6)
@click.option('--batch_size', 'batch_size', default=2)
@click.option('--epochs', 'epochs', default=3)
@click.option('--class_weights', 'class_weights', default=False)
@click.option('--aux_input', 'aux_input', default=False)
def main(out_dir, train, biobert, bluebert, bluebert_model_path, sbert, logistic_model, use_multinli, use_mednli,
         use_mancon, use_roamdev, extract_claims, mancon_report, report, multi_class, cord_version, learning_rate,
         batch_size, epochs, class_weights, aux_input):

    """Run main function."""
    # Model parameters
    # Find path of bluebert cloned repo containing pretrained model
    # if bluebert_train:
    #     for root, dirs, _files in os.walk("."):
    #         for name in dirs:
    #             if name == 'bluebert_model_init':
    #                 bluebert_repo_path = os.path.abspath(os.path.join(root, name))
    #                 break

    config = {
        "train": train,
        "biobert": biobert,
        "bluebert": bluebert,
        "bluebert_model_path": bluebert_model_path,
        "sbert": sbert,
        "sbert_logistic_regression": logistic_model,
        "use_multinli": use_multinli,
        "use_mednli": use_mednli,
        "use_mancon": use_mancon,
        "use_roamdev": use_roamdev,
        "extract_claims": extract_claims,
        "report": report,
        "multi_class": multi_class,
        "cord_version": cord_version,
        "learning_rate": learning_rate,
        "batch_size": batch_size,
        "epochs": epochs,
        "class_weights": class_weights,
        "aux_input": aux_input
    }

    # File paths
    root_dir = os.path.abspath(os.path.join(__file__, "../../.."))
    # now = str(datetime.datetime.now()).replace(" ", "_")
    # ri = str(randrange(1000))
    # uid = f"{now}_RI{random_int}"

    # CORD-19 metadata path
    metadata_path = os.path.join(root_dir, 'input', cord_version, 'metadata.csv')
    json_text_file_dir = os.path.join(root_dir, 'input', cord_version, 'document_parses.tar.gz')

    # Path for temporary file storage during CORD-19 processing
    json_temp_path = os.path.join(root_dir, 'input', cord_version, 'extracted/')

    # CORD-19 publication cut off date
    pub_date_cutoff = '2019-10-01'

    # Claims data path
    # claims_data_path = os.path.join(root_dir, 'input/cord19/claims/claims_data.csv')
    claims_data_path = os.path.join(root_dir, "input/cord19/claims/drug_individual_claims_filtered_200620.csv")

    # Data loads. NOTE: currently, it is expected that all data is found in an input/ directory with the proper
    # directory structure and file names as follows.
    # MultiNLI paths
    multinli_train_path = os.path.join(root_dir, 'input/multinli/multinli_1.0_train.txt')
    multinli_test_path = os.path.join(root_dir, 'input/multinli-dev/multinli_1.0_dev_matched.txt')

    # MedNLI paths
    mednli_train_path = os.path.join(root_dir, 'input/mednli/mli_train_v1.jsonl')
    mednli_dev_path = os.path.join(root_dir, 'input/mednli/mli_dev_v1.jsonl')
    mednli_test_path = os.path.join(root_dir, 'input/mednli/mli_test_v1.jsonl')

    # ManConCorpus xml path
    mancon_xml_path = os.path.join(root_dir, 'input/manconcorpus/ManConCorpus.xml')

    # ManConCorpus processed path
    # mancon_sent_pairs = os.path.join(root_dir, 'input/manconcorpus-sent-pairs/manconcorpus_sent_pairs_200516.tsv')
    mancon_sent_pairs = os.path.join(root_dir, 'input/manconcorpus-sent-pairs/manconcorpus_sent_pairs_v2.tsv')

    # CORD-19 annotated training data path
    ## cord19_training_data_path = \
    ##    os.path.join(root_dir, 'input/cord-training/Coronawhy-Contra-Claims-Scaling-v2-annotated-2020-10-21.xlsx')
    cord19_training_data_path = \
        os.path.join(root_dir, 'input/cord-training/Roam_annotations_trainvaltest_split_V2.xlsx')

    # Other input paths
    drug_lex_path = os.path.join(root_dir, 'input/drugnames/DrugNames.txt')
    virus_lex_path = os.path.join(root_dir, 'input/virus-words/virus_words.txt')
    conc_search_terms_path = os.path.join(root_dir, 'input/conclusion-search-terms/Conclusion_Search_Terms.txt')

<<<<<<< HEAD
    if extract_claims:
=======
    # Create ManCon sentence pairs dataset
    create_mancon_sent_pairs_from_xml(mancon_xml_path, mancon_sent_pairs)

    if extract:
>>>>>>> 1fe9ca82
        # Load and preprocess CORD-19 data
        # Extract names of files containing convid-19 synonymns in abstract/title
        # and published after a suitable cut-off date
        covid19_metadata = filter_metadata_for_covid19(metadata_path, virus_lex_path, pub_date_cutoff)
        pdf_filenames = list(covid19_metadata.pdf_json_files)
        pmc_filenames = list(covid19_metadata.pmc_json_files)

        # Extract full text for the files identified in previous step
        covid19_df = extract_json_to_dataframe(covid19_metadata, json_text_file_dir, json_temp_path,
                                               pdf_filenames, pmc_filenames)

        # Extract title\abstract\conclusion sections from publication text
        covid19_filt_section_df = extract_section_from_text(conc_search_terms_path, covid19_df)

        # Clean the text to keep only meaningful sentences
        # and merge sentences belonging to each section of each paper into contiguous text passages
        covid19_clean_df = clean_text(covid19_filt_section_df)

        # Merge all sentences belonging to each section of each paper into contiguous text passages
        covid19_merged_df = merge_section_text(covid19_clean_df)

        # Filter to sections where section text contains drug terms
        covid19_drugs_section_df = filter_section_with_drugs(covid19_merged_df,  # noqa: F841
                                                             drug_lex_path)

        # TODO: Replace with claim extraction code
        claims_df = covid19_drugs_section_df

        # Separate papers with at least 1 claim from those with no claims
        claims_data, no_claims_data = split_papers_on_claim_presence(claims_df)

        # For papers with no claims, tokenize section text to sentences
        # and append to claims
        # This is because when no claims are identified, we want to consider all sentences
        # rather than ignoring the paper altogether
        no_claims_data = tokenize_section_text(no_claims_data)
        claims_data = claims_data.append(no_claims_data).reset_index(drop=True)
    else:
        claims_data = pd.read_csv(claims_data_path)

    ## NOTE: Commenting out 12/3/20 because don't need for training
    # Initialize scispacy nlp object and add virus terms to the vocabulary
    ## nlp = initialize_nlp(virus_lex_path)

    # Pair similar claims
    ## claims_paired_df = pair_similar_claims(claims_data, nlp)

    # Add paper publish time and title info
    ## claims_paired_df = add_cord_metadata(claims_paired_df, metadata_path)

    # For evaluaitng the models
    eval_data_path = \
        os.path.join(root_dir, 'input/cord-training/Roam_annotations_trainvaltest_split_V2.xlsx')
    eval_data = read_data_from_excel(eval_data_path, active_sheet="Val")

    if train:
        # Load BERT train and test data
        drug_names, virus_names = load_drug_virus_lexicons(drug_lex_path, virus_lex_path)
        multi_nli_train_x, multi_nli_train_y, multi_nli_test_x, multi_nli_test_y = \
            load_multi_nli(multinli_train_path, multinli_test_path, multi_class=multi_class, drug_names=drug_names)
        med_nli_train_x, med_nli_train_y, med_nli_test_x, med_nli_test_y = \
            load_med_nli(mednli_train_path, mednli_dev_path, mednli_test_path, multi_class=multi_class,
                         drug_names=drug_names)
        man_con_train_x, man_con_train_y, man_con_test_x, man_con_test_y = \
            load_mancon_corpus_from_sent_pairs(mancon_sent_pairs, multi_class=multi_class, drug_names=drug_names)
        cord_train_x, cord_train_y, cord_test_x, cord_test_y = \
<<<<<<< HEAD
            load_cord_pairs_v2(cord19_training_data_path, 'Train', 'Val', multi_class=multi_class)
        drug_names, virus_names = load_drug_virus_lexicons(drug_lex_path, virus_lex_path)
=======
            load_cord_pairs(cord19_training_data_path, 'Dev', multi_class=multi_class, drug_names=drug_names)
>>>>>>> 1fe9ca82

        # Create the dir to save results
        if not os.path.exists(out_dir):
            os.makedirs(out_dir)

        if biobert:
            # Train model
            trained_model, train_history = train_model(multi_nli_train_x, multi_nli_train_y,
                                                       multi_nli_test_x, multi_nli_test_y,
                                                       med_nli_train_x, med_nli_train_y,
                                                       med_nli_test_x, med_nli_test_y,
                                                       man_con_train_x, man_con_train_y,
                                                       man_con_test_x, man_con_test_y,
                                                       cord_train_x, cord_train_y,
                                                       cord_test_x, cord_test_y,
                                                       drug_names, virus_names,
                                                       model_name="allenai/biomed_roberta_base",
                                                       use_multi_nli=use_multinli,
                                                       use_med_nli=use_mednli,
                                                       use_man_con=use_mancon,
                                                       use_cord=use_roamdev,
                                                       epochs=epochs,
                                                       batch_size=batch_size,  # class_weights, aux_input,
                                                       learning_rate=learning_rate,
                                                       multi_class=multi_class)

            # Save model
            # out_dir = 'output/working/biomed_roberta_base/'
            # out_dir = output_dir
            # biobert_out_dir = f"output/trained_biobert/biobert_{uid}"
            save_model(trained_model, timed_dir_name=False, transformer_dir=out_dir)
            shutil.make_archive('biobert_output', 'zip', root_dir=out_dir)  # ok currently this seems to do nothing

            # Save model train history
            out_train_hist_dir = os.path.join(out_dir, 'train_history.txt')
            with open(out_train_hist_dir, 'w') as f:
                for item in train_history:
                    f.write(str(item.history) + "\n")

            if report:
                # Make predictions using trained model
                eval_data = make_predictions(df=eval_data, model=trained_model,
                                             model_name="allenai/biomed_roberta_base",
                                             multi_class=multi_class)

                # Now create the report
                now = str(datetime.datetime.now()).replace(" ", "_")
                out_report_dir = os.path.join(out_dir, f'reports/{now}')
                if not os.path.exists(out_report_dir):
                    os.makedirs(out_report_dir)
                create_report(eval_data, model_id="biomed_roberta", out_report_dir=out_report_dir,
                              out_plot_dir=out_report_dir)

            if mancon_report:
                # Make predictions using trained model
                eval_data = make_predictions(df=MANCON_DATA, model=trained_model,
                                             model_name="allenai/biomed_roberta_base",
                                             multi_class=multi_class)

                # Now create the report
                now = str(datetime.datetime.now()).replace(" ", "_")
                out_report_dir = os.path.join(out_dir, f'mancon_reports/{now}')
                if not os.path.exists(out_report_dir):
                    os.makedirs(out_report_dir)
                create_report(eval_data, model_id="biomed_roberta", out_report_dir=out_report_dir,
                              out_plot_dir=out_report_dir)

        if bluebert:
            # Train model
            bluebert_trained_model, bluebert_train_hist, \
            device = bluebert_create_train_model(multi_nli_train_x, multi_nli_train_y,
                                                 multi_nli_test_x, multi_nli_test_y,
                                                 med_nli_train_x, med_nli_train_y,
                                                 med_nli_test_x, med_nli_test_y,
                                                 man_con_train_x, man_con_train_y,
                                                 man_con_test_x, man_con_test_y,
                                                 cord_train_x, cord_train_y,
                                                 cord_test_x, cord_test_y,
                                                 bluebert_model_path,
                                                 use_multinli, use_mednli,
                                                 use_mancon, use_roamdev,
                                                 ##learning_rate, #FIGURE THIS OUT
                                                 batch_size=batch_size,
                                                 epochs=epochs,  # class_weights, aux_input,
                                                 multi_class=multi_class)

            # Save model
            # bluebert_out_dir = f"output/trained_bluebert/bluebert_{uid}"
            bluebert_save_model(bluebert_trained_model, bluebert_save_path=out_dir)

            # Save model train history
            out_train_hist_dir = os.path.join(out_dir, 'train_history.txt')
            with open(out_train_hist_dir, 'w') as f:
                for item in bluebert_train_hist:
                    f.write(str(item) + "\n")

            if report:
                # Make predictions using trained model
                eval_data = bluebert_make_predictions(df=eval_data, bluebert_pretrained_path=bluebert_model_path,
                                                      model=bluebert_trained_model, device=device,
                                                      model_name='bluebert',
                                                      multi_class=multi_class)

                # Now create the report
                now = str(datetime.datetime.now()).replace(" ", "_")
                out_report_dir = os.path.join(out_dir, f'reports/{now}')
                if not os.path.exists(out_report_dir):
                    os.makedirs(out_report_dir)
                create_report(eval_data, model_id="bluebert", out_report_dir=out_report_dir,
                              out_plot_dir=out_report_dir)

            if mancon_report:
                # Make predictions using trained model
                eval_data = bluebert_make_predictions(df=MANCON_DATA, bluebert_pretrained_path=bluebert_model_path,
                                                      model=bluebert_trained_model, device=device,
                                                      model_name='bluebert',
                                                      multi_class=multi_class)

                # Now create the report
                now = str(datetime.datetime.now()).replace(" ", "_")
                out_report_dir = os.path.join(out_dir, f'mancon_reports/{now}')
                if not os.path.exists(out_report_dir):
                    os.makedirs(out_report_dir)
                create_report(eval_data, model_id="bluebert", out_report_dir=out_report_dir,
                              out_plot_dir=out_report_dir)

        if sbert:
            # note uses biobert model as base, so model_name is correct
            sbert_model, tokenizer = build_sbert_model("allenai/biomed_roberta_base", logistic_model=logistic_model)
            sbert_model = train_sbert_model(sbert_model,
                                            tokenizer=tokenizer,
                                            use_man_con=use_mancon,
                                            use_med_nli=use_mednli,
                                            use_multi_nli=use_multinli,
                                            use_cord=use_roamdev,
                                            multi_nli_train_x=multi_nli_train_x,
                                            multi_nli_train_y=multi_nli_train_y,
                                            multi_nli_test_x=multi_nli_test_x,
                                            multi_nli_test_y=multi_nli_test_y,
                                            med_nli_train_x=med_nli_train_x,
                                            med_nli_train_y=med_nli_train_y,
                                            med_nli_test_x=med_nli_test_x,
                                            med_nli_test_y=med_nli_test_y,
                                            man_con_train_y=man_con_train_y,
                                            man_con_train_x=man_con_train_x,
                                            man_con_test_x=man_con_test_x,
                                            man_con_test_y=man_con_test_y,
                                            cord_train_x=cord_train_x,
                                            cord_train_y=cord_train_y,
                                            cord_test_x=cord_test_x,
                                            cord_test_y=cord_test_y,
                                            batch_size=batch_size,
                                            num_epochs=epochs,
                                            learning_rate=learning_rate)

            # Save model
            # sbert_out_dir = f"output/trained_sbert/sbert_{uid}"
            save_sbert_model(model=sbert_model, transformer_dir=out_dir)

            if report:
                print(type(sbert_model))
                eval_data = make_sbert_predictions(df=eval_data, model=sbert_model,
                                                   model_name="allenai/biomed_roberta_base")

                # Now create the report
                now = str(datetime.datetime.now()).replace(" ", "_")
                out_report_dir = os.path.join(out_dir, f'reports/{now}')
                if not os.path.exists(out_report_dir):
                    os.makedirs(out_report_dir)

                create_report(eval_data, model_id="biobert_sbert", out_report_dir=out_report_dir,
                              out_plot_dir=out_report_dir)

            if mancon_report:
                print(type(sbert_model))
                eval_data = make_sbert_predictions(df=MANCON_DATA, model=sbert_model,
                                                   model_name="allenai/biomed_roberta_base")

                # Now create the report
                now = str(datetime.datetime.now()).replace(" ", "_")
                out_report_dir = os.path.join(out_dir, f'mancon_reports/{now}')
                if not os.path.exists(out_report_dir):
                    os.makedirs(out_report_dir)

                create_report(eval_data, model_id="biobert_sbert", out_report_dir=out_report_dir,
                              out_plot_dir=out_report_dir)

        # Save config
        myJSON = json.dumps(config)
        with open(os.path.join(out_dir, "config.json"), "w") as jsonfile:
            jsonfile.write(myJSON)
            print("Written config file for this run.")

    else:  # if not train
        # NOTE: Need to revisit all of this
        if biobert:
            pass
            # transformer_dir = os.path.join(root_dir, trained_model_out_dir)
            # pickle_file = os.path.join(transformer_dir, 'sigmoid.pickle')
            # trained_model = load_model(pickle_file, transformer_dir, multi_class=multi_class)
        if bluebert:
            pass
            # bluebert_trained_model, device = bluebert_load_model(bluebert_model_path)
        if sbert:
<<<<<<< HEAD
            pass
            # sbert_dir = os.path.join(root_dir, sbert_trained_model_out_dir)
            # sbert_model = load_sbert_model(sbert_dir, 'sigmoid.pickle')
=======
            sbert_dir = os.path.join(root_dir, sbert_trained_model_out_dir)
            sbert_model = load_sbert_model(sbert_dir, 'sigmoid.pickle')

        transformer_dir = os.path.join(root_dir, trained_model_out_dir)
        pickle_file = os.path.join(transformer_dir, 'sigmoid.pickle')
        trained_model = load_model(pickle_file, transformer_dir, multi_class=multi_class)

    if bluebert_train:
        # Load BERT train and test data
        drug_names, virus_names = load_drug_virus_lexicons(drug_lex_path, virus_lex_path)
        multi_nli_train_x, multi_nli_train_y, multi_nli_test_x, multi_nli_test_y = \
            load_multi_nli(multinli_train_path, multinli_test_path, multi_class=multi_class, drug_names=drug_names)
        med_nli_train_x, med_nli_train_y, med_nli_test_x, med_nli_test_y = \
            load_med_nli(mednli_train_path, mednli_dev_path, mednli_test_path, multi_class=multi_class,
                         drug_names=drug_names)
        man_con_train_x, man_con_train_y, man_con_test_x, man_con_test_y = \
            load_mancon_corpus_from_sent_pairs(mancon_sent_pairs, multi_class=multi_class, drug_names=drug_names)
        cord_train_x, cord_train_y, cord_test_x, cord_test_y = \
            load_cord_pairs(cord19_training_data_path, 'Dev', multi_class=multi_class, drug_names=drug_names)

        # Train model
        bluebert_trained_model, bluebert_train_hist,\
            device = bluebert_create_train_model(multi_nli_train_x, multi_nli_train_y,
                                                 multi_nli_test_x, multi_nli_test_y,
                                                 med_nli_train_x, med_nli_train_y,
                                                 med_nli_test_x, med_nli_test_y,
                                                 man_con_train_x, man_con_train_y,
                                                 man_con_test_x, man_con_test_y,
                                                 cord_train_x, cord_train_y,
                                                 cord_test_x, cord_test_y,
                                                 bluebert_model_path,
                                                 multi_class=multi_class)
        # Save model
        bluebert_save_model(bluebert_trained_model)

        # Save model train history
        out_train_hist_dir = os.path.join(bluebert_out_dir, 'train_history.txt')
        with open(out_train_hist_dir, 'w') as f:
            for item in bluebert_train_hist:
                f.write(str(item) + "\n")

    else:
        bluebert_trained_model, device = bluebert_load_model(bluebert_model_path)

    if report:
        eval_data_dir = os.path.join(root_dir, "input")
        # eval_data_path = os.path.join(eval_data_dir, "drug_individual_claims_similarity_annotated.xlsx")
        # active_sheet = "drug_individual_claims_similari"
        eval_data_path = os.path.join(eval_data_dir, "Pilot_Contra_Claims_Annotations_06.30.xlsx")
        active_sheet = "All_phase2"
        eval_data = read_data_from_excel(eval_data_path, active_sheet=active_sheet)

        if sbert:
            eval_data = make_sbert_predictions(df=eval_data, model=sbert_model, model_name=model_name)
            out_report_dir = os.path.join(sbert_trained_model_out_dir)
            create_report(eval_data, model_id=model_id, out_report_dir=out_report_dir,
                          out_plot_dir=sbert_trained_model_out_dir)

        # Make predictions using trained model
        eval_data = make_predictions(df=eval_data, model=trained_model, model_name=model_name, multi_class=multi_class)

        # Now create the report
        out_report_dir = os.path.join(trained_model_out_dir)
        create_report(eval_data, model_id=model_id, out_report_dir=out_report_dir, out_plot_dir=trained_model_out_dir)

    if bluebert_report:
        eval_data_dir = os.path.join(root_dir, "input")
        # eval_data_path = os.path.join(eval_data_dir, "drug_individual_claims_similarity_annotated.xlsx")
        # active_sheet = "drug_individual_claims_similari"
        eval_data_path = os.path.join(eval_data_dir, "Pilot_Contra_Claims_Annotations_06.30.xlsx")
        active_sheet = "All_phase2"
        eval_data = read_data_from_excel(eval_data_path, active_sheet=active_sheet)

        # Make predictions using trained model
        eval_data = bluebert_make_predictions(df=eval_data, bluebert_pretrained_path=bluebert_model_path,
                                              model=bluebert_trained_model, device=device,
                                              model_name='bluebert',
                                              multi_class=multi_class)

        # Now create the report
        out_report_dir = os.path.join(bluebert_out_dir, 'reports')
        create_report(eval_data, model_id=bluebert_model_id, out_report_dir=out_report_dir, out_plot_dir=out_report_dir)
>>>>>>> 1fe9ca82


if __name__ == '__main__':
    main()
    #main(train=True,
    #     output_dir="output/trained_bluebert/bluebert_med_man_roam_rep5_epochs1_bs2_lr0.000001",
    #     roberta=False,
    #     bluebert=True,
    #     bluebert_model_path="ttumyche/bluebert",
    #     use_multinli=False,
    #     use_mednli=False,
    #     use_mancon=False,
    #     use_roamdev=True,
    #     extract_claims=False,
    #     report=False,
    #     bluebert_report=True,
    #     multi_class=True,
    #     learning_rate=0.00001,
    #     batch_size=2,
    #     epochs=1,
    #     cord_version='2020-08-10',
    #     class_weights=False,
    #     aux_input=False)

## python -m contradictory_claims --train --no-roberta --bluebert --output_folder output/trained_bluebert/bluebert_med_man_roam_rep5_epochs1_bs2_lr0.000001 --learning_rate 0.000001 --epochs 1 --batch_size 2 --no-multinli --roamdev<|MERGE_RESOLUTION|>--- conflicted
+++ resolved
@@ -6,22 +6,14 @@
 import json
 import os
 import shutil
-from random import randrange
 
 import click
 import pandas as pd
 
-<<<<<<< HEAD
-# CHANGE ALL TO RELATIVE IMPORTS!
 from .models.bluebert_evaluate_model import bluebert_make_predictions
-from .data.make_dataset import \
+from .data.make_dataset import create_mancon_sent_pairs_from_xml,\
     load_cord_pairs, load_cord_pairs_v2, load_drug_virus_lexicons, load_mancon_corpus_from_sent_pairs,\
     load_med_nli, load_multi_nli
-=======
-from .bluebert_evaluate_model import bluebert_make_predictions
-from .data.make_dataset import create_mancon_sent_pairs_from_xml,\
-    load_cord_pairs, load_drug_virus_lexicons, load_mancon_corpus_from_sent_pairs, load_med_nli, load_multi_nli
->>>>>>> 1fe9ca82
 from .data.preprocess_cord import clean_text, extract_json_to_dataframe,\
     extract_section_from_text, filter_metadata_for_covid19,\
     filter_section_with_drugs, merge_section_text
@@ -141,14 +133,10 @@
     virus_lex_path = os.path.join(root_dir, 'input/virus-words/virus_words.txt')
     conc_search_terms_path = os.path.join(root_dir, 'input/conclusion-search-terms/Conclusion_Search_Terms.txt')
 
-<<<<<<< HEAD
-    if extract_claims:
-=======
     # Create ManCon sentence pairs dataset
     create_mancon_sent_pairs_from_xml(mancon_xml_path, mancon_sent_pairs)
 
-    if extract:
->>>>>>> 1fe9ca82
+    if extract_claims:
         # Load and preprocess CORD-19 data
         # Extract names of files containing convid-19 synonymns in abstract/title
         # and published after a suitable cut-off date
@@ -215,12 +203,9 @@
         man_con_train_x, man_con_train_y, man_con_test_x, man_con_test_y = \
             load_mancon_corpus_from_sent_pairs(mancon_sent_pairs, multi_class=multi_class, drug_names=drug_names)
         cord_train_x, cord_train_y, cord_test_x, cord_test_y = \
-<<<<<<< HEAD
             load_cord_pairs_v2(cord19_training_data_path, 'Train', 'Val', multi_class=multi_class)
         drug_names, virus_names = load_drug_virus_lexicons(drug_lex_path, virus_lex_path)
-=======
-            load_cord_pairs(cord19_training_data_path, 'Dev', multi_class=multi_class, drug_names=drug_names)
->>>>>>> 1fe9ca82
+
 
         # Create the dir to save results
         if not os.path.exists(out_dir):
@@ -425,95 +410,9 @@
             pass
             # bluebert_trained_model, device = bluebert_load_model(bluebert_model_path)
         if sbert:
-<<<<<<< HEAD
             pass
             # sbert_dir = os.path.join(root_dir, sbert_trained_model_out_dir)
             # sbert_model = load_sbert_model(sbert_dir, 'sigmoid.pickle')
-=======
-            sbert_dir = os.path.join(root_dir, sbert_trained_model_out_dir)
-            sbert_model = load_sbert_model(sbert_dir, 'sigmoid.pickle')
-
-        transformer_dir = os.path.join(root_dir, trained_model_out_dir)
-        pickle_file = os.path.join(transformer_dir, 'sigmoid.pickle')
-        trained_model = load_model(pickle_file, transformer_dir, multi_class=multi_class)
-
-    if bluebert_train:
-        # Load BERT train and test data
-        drug_names, virus_names = load_drug_virus_lexicons(drug_lex_path, virus_lex_path)
-        multi_nli_train_x, multi_nli_train_y, multi_nli_test_x, multi_nli_test_y = \
-            load_multi_nli(multinli_train_path, multinli_test_path, multi_class=multi_class, drug_names=drug_names)
-        med_nli_train_x, med_nli_train_y, med_nli_test_x, med_nli_test_y = \
-            load_med_nli(mednli_train_path, mednli_dev_path, mednli_test_path, multi_class=multi_class,
-                         drug_names=drug_names)
-        man_con_train_x, man_con_train_y, man_con_test_x, man_con_test_y = \
-            load_mancon_corpus_from_sent_pairs(mancon_sent_pairs, multi_class=multi_class, drug_names=drug_names)
-        cord_train_x, cord_train_y, cord_test_x, cord_test_y = \
-            load_cord_pairs(cord19_training_data_path, 'Dev', multi_class=multi_class, drug_names=drug_names)
-
-        # Train model
-        bluebert_trained_model, bluebert_train_hist,\
-            device = bluebert_create_train_model(multi_nli_train_x, multi_nli_train_y,
-                                                 multi_nli_test_x, multi_nli_test_y,
-                                                 med_nli_train_x, med_nli_train_y,
-                                                 med_nli_test_x, med_nli_test_y,
-                                                 man_con_train_x, man_con_train_y,
-                                                 man_con_test_x, man_con_test_y,
-                                                 cord_train_x, cord_train_y,
-                                                 cord_test_x, cord_test_y,
-                                                 bluebert_model_path,
-                                                 multi_class=multi_class)
-        # Save model
-        bluebert_save_model(bluebert_trained_model)
-
-        # Save model train history
-        out_train_hist_dir = os.path.join(bluebert_out_dir, 'train_history.txt')
-        with open(out_train_hist_dir, 'w') as f:
-            for item in bluebert_train_hist:
-                f.write(str(item) + "\n")
-
-    else:
-        bluebert_trained_model, device = bluebert_load_model(bluebert_model_path)
-
-    if report:
-        eval_data_dir = os.path.join(root_dir, "input")
-        # eval_data_path = os.path.join(eval_data_dir, "drug_individual_claims_similarity_annotated.xlsx")
-        # active_sheet = "drug_individual_claims_similari"
-        eval_data_path = os.path.join(eval_data_dir, "Pilot_Contra_Claims_Annotations_06.30.xlsx")
-        active_sheet = "All_phase2"
-        eval_data = read_data_from_excel(eval_data_path, active_sheet=active_sheet)
-
-        if sbert:
-            eval_data = make_sbert_predictions(df=eval_data, model=sbert_model, model_name=model_name)
-            out_report_dir = os.path.join(sbert_trained_model_out_dir)
-            create_report(eval_data, model_id=model_id, out_report_dir=out_report_dir,
-                          out_plot_dir=sbert_trained_model_out_dir)
-
-        # Make predictions using trained model
-        eval_data = make_predictions(df=eval_data, model=trained_model, model_name=model_name, multi_class=multi_class)
-
-        # Now create the report
-        out_report_dir = os.path.join(trained_model_out_dir)
-        create_report(eval_data, model_id=model_id, out_report_dir=out_report_dir, out_plot_dir=trained_model_out_dir)
-
-    if bluebert_report:
-        eval_data_dir = os.path.join(root_dir, "input")
-        # eval_data_path = os.path.join(eval_data_dir, "drug_individual_claims_similarity_annotated.xlsx")
-        # active_sheet = "drug_individual_claims_similari"
-        eval_data_path = os.path.join(eval_data_dir, "Pilot_Contra_Claims_Annotations_06.30.xlsx")
-        active_sheet = "All_phase2"
-        eval_data = read_data_from_excel(eval_data_path, active_sheet=active_sheet)
-
-        # Make predictions using trained model
-        eval_data = bluebert_make_predictions(df=eval_data, bluebert_pretrained_path=bluebert_model_path,
-                                              model=bluebert_trained_model, device=device,
-                                              model_name='bluebert',
-                                              multi_class=multi_class)
-
-        # Now create the report
-        out_report_dir = os.path.join(bluebert_out_dir, 'reports')
-        create_report(eval_data, model_id=bluebert_model_id, out_report_dir=out_report_dir, out_plot_dir=out_report_dir)
->>>>>>> 1fe9ca82
-
 
 if __name__ == '__main__':
     main()
