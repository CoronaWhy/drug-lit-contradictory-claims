"""Command line interface for contradictory-claims."""

# -*- coding: utf-8 -*-

import os
import shutil

import click

from .data.make_dataset import \
    load_drug_virus_lexicons, load_mancon_corpus_from_sent_pairs, load_med_nli, load_multi_nli
<<<<<<< HEAD
# from .data.preprocess_cord import clean_text, construct_regex_match_pattern, extract_json_to_dataframe,\
#     extract_regex_pattern, filter_metadata_for_covid19
=======
from .data.preprocess_cord import clean_text, extract_json_to_dataframe,\
    extract_section_from_text, filter_metadata_for_covid19,\
    filter_section_with_drugs, merge_section_text
from .data.process_claims import add_cord_metadata, initialize_nlp, pair_similar_claims,\
    split_papers_on_claim_presence, tokenize_section_text
>>>>>>> 80f00b37
from .models.evaluate_model import create_report, make_predictions, read_data_from_excel
from .models.train_model import load_model, save_model, train_model


@click.command()
@click.option('--train/--no-train', 'train', default=False)
@click.option('--report/--no-report', 'report', default=False)
@click.option('--cord-version', 'cord_version', default='2020-08-10')
def main(train, report, cord_version):
    """Run main function."""
    # Model parameters
    model_name = "allenai/biomed_roberta_base"
    model_id = "biomed_roberta"

    # File paths
    root_dir = os.path.abspath(os.path.join(__file__, "../../.."))
    trained_model_out_dir = 'output/transformer/biomed_roberta/24-7-2020_16-23'  # Just temporary!

    # CORD-19 metadata path
    # NOTE: I'd like to discuss how we want to establish naming conventions around CORD-19 input directory
    # metadata_path = os.path.join(root_dir, 'input/cord19/metadata.csv')
    # metadata_path = os.path.join(root_dir, 'input/2020-08-10/metadata.csv')
    # metadata_path = os.path.join(root_dir, 'input', cord_version, 'metadata.csv')

    # CORD-19 json files zip folder path
    # json_text_file_dir = os.path.join(root_dir, 'input/cord19/json.zip')
    # json_text_file_dir = os.path.join(root_dir, 'input/2020-08-10/document_parses.tar.gz')
    # json_text_file_dir = os.path.join(root_dir, 'input', cord_version, 'document_parses.tar.gz')

    # Path for temporary file storage during CORD-19 processing
    # json_temp_path = os.path.join(root_dir, 'input', cord_version, 'extracted/')

    # CORD-19 publication cut off date
    # pub_date_cutoff = '2019-10-01'

    # Data loads. NOTE: currently, it is expected that all data is found in an input/ directory with the proper
    # directory structure and file names as follows.
    # MultiNLI paths
    multinli_train_path = os.path.join(root_dir, 'input/multinli/multinli_1.0_train.txt')
    multinli_test_path = os.path.join(root_dir, 'input/multinli-dev/multinli_1.0_dev_matched.txt')

    # MedNLI paths
    mednli_train_path = os.path.join(root_dir, 'input/mednli/mli_train_v1.jsonl')
    mednli_dev_path = os.path.join(root_dir, 'input/mednli/mli_dev_v1.jsonl')
    mednli_test_path = os.path.join(root_dir, 'input/mednli/mli_test_v1.jsonl')

    # ManConCorpus processed path
    mancon_sent_pairs = os.path.join(root_dir, 'input/manconcorpus-sent-pairs/manconcorpus_sent_pairs_200516.tsv')

    # Other input paths
    drug_lex_path = os.path.join(root_dir, 'input/drugnames/DrugNames.txt')
    virus_lex_path = os.path.join(root_dir, 'input/virus-words/virus_words.txt')
    conc_search_terms_path = os.path.join(root_dir, 'input/conclusion-search-terms/Conclusion_Search_Terms.txt')

    # Load and preprocess CORD-19 data
    # Extract names of files containing convid-19 synonymns in abstract/title
    # and published after a suitable cut-off date
    # covid19_metadata = filter_metadata_for_covid19(metadata_path, virus_lex_path, pub_date_cutoff)
    # pdf_filenames = list(covid19_metadata.pdf_json_files)
    # pmc_filenames = list(covid19_metadata.pmc_json_files)

    # Extract full text for the files identified in previous step
    # NOTE: This seems to take a really long time, so I'm ommittng for now
    # covid19_df = extract_json_to_dataframe(covid19_metadata, json_text_file_dir, json_temp_path,
    #                                        pdf_filenames, pmc_filenames)

<<<<<<< HEAD
    # Construct regex match pattern for putative conclusion section headers
    # search_terms = ['conclusion',
    #                 'discussion',
    #                 'interpretation',
    #                 'added value of this study',
    #                 'research in context',
    #                 'concluding',
    #                 'closing remarks',
    #                 'summary of findings',
    #                 'outcome']
    # search_pattern = construct_regex_match_pattern(search_terms)

    # Extract section headers for title\abstract\conclusion sections
    # unique_sections = set(covid19_df.section.tolist())
    # section_list = extract_regex_pattern(unique_sections, search_pattern)
    # section_list = [i.lower() for i in section_list]
    # section_list.append('abstract')
    # section_list.append('title')

    # Extract title\abstract\conclusion sections from publication text
    # covid19_filt_section_df = covid19_df.loc[covid19_df.section.str.lower().isin(section_list)]

    # Clean the text to keep only meaningful sentences
    # covid19_clean_df = clean_text(covid19_filt_section_df)  # noqa: F841
=======
    # Extract title\abstract\conclusion sections from publication text
    covid19_filt_section_df = extract_section_from_text(conc_search_terms_path, covid19_df)

    # Clean the text to keep only meaningful sentences
    # and merge sentences belonging to each section of each paper into contiguous text passages
    covid19_clean_df = clean_text(covid19_filt_section_df)

    # Merge all sentences belonging to each section of each paper into contiguous text passages
    covid19_merged_df = merge_section_text(covid19_clean_df)

    # Filter to sections where section text contains drug terms
    covid19_drugs_section_df = filter_section_with_drugs(covid19_merged_df,  # noqa: F841
                                                         drug_lex_path)

    # TODO: Replace with claim extraction code
    claims_df = covid19_drugs_section_df

    # Separate papers with at least 1 claim from those with no claims
    claims_data, no_claims_data = split_papers_on_claim_presence(claims_df)

    # For papers with no claims, tokenize section text to sentences
    # and append to claims
    # This is because when no claims are identified, we want to consider all sentences
    # rather than ignoring the paper altogether
    no_claims_data = tokenize_section_text(no_claims_data)
    claims_data = claims_data.append(no_claims_data).reset_index(drop=True)

    # Initialize scispacy nlp object and add virus terms to the vocabulary
    nlp = initialize_nlp(virus_lex_path)

    # Pair similar claims
    claims_paired_df = pair_similar_claims(claims_data, nlp)

    # Add paper publish time and title info
    claims_paired_df = add_cord_metadata(claims_paired_df, metadata_path)
>>>>>>> 80f00b37

    if train:
        # Load BERT train and test data
        multi_nli_train_x, multi_nli_train_y, multi_nli_test_x, multi_nli_test_y = \
            load_multi_nli(multinli_train_path, multinli_test_path)
        med_nli_train_x, med_nli_train_y, med_nli_test_x, med_nli_test_y = \
            load_med_nli(mednli_train_path, mednli_dev_path, mednli_test_path)
        man_con_train_x, man_con_train_y, man_con_test_x, man_con_test_y = \
            load_mancon_corpus_from_sent_pairs(mancon_sent_pairs)
        drug_names, virus_names = load_drug_virus_lexicons(drug_lex_path, virus_lex_path)

        # Train model
        trained_model, _ = train_model(multi_nli_train_x, multi_nli_train_y, multi_nli_test_x, multi_nli_test_y,
                                       med_nli_train_x, med_nli_train_y, med_nli_test_x, med_nli_test_y,
                                       man_con_train_x, man_con_train_y, man_con_test_x, man_con_test_y,
                                       drug_names, virus_names,
                                       model_name=model_name)

        # Save model
        out_dir = 'output/working/'
        save_model(trained_model)
        if not os.path.exists(out_dir):
            os.mkdir(out_dir)
        shutil.make_archive('biobert_output', 'zip', root_dir=out_dir)  # ok currently this seems to do nothing
    else:
        transformer_dir = os.path.join(root_dir, trained_model_out_dir)
        pickle_file = os.path.join(transformer_dir, 'sigmoid.pickle')
        trained_model = load_model(pickle_file, transformer_dir)

    if report:
        eval_data_dir = os.path.join(root_dir, "input")
        # eval_data_path = os.path.join(eval_data_dir, "drug_individual_claims_similarity_annotated.xlsx")
        # active_sheet = "drug_individual_claims_similari"
        eval_data_path = os.path.join(eval_data_dir, "Pilot_Contra_Claims_Annotations_06.30.xlsx")
        active_sheet = "All_phase2"
        eval_data = read_data_from_excel(eval_data_path, active_sheet=active_sheet)

        # Make predictions using trained model
        eval_data = make_predictions(df=eval_data, model=trained_model, model_name=model_name)

        # Now create the report
        out_report_dir = os.path.join(trained_model_out_dir)
        create_report(eval_data, model_id=model_id, out_report_dir=out_report_dir, out_plot_dir=trained_model_out_dir)


if __name__ == '__main__':
    main()<|MERGE_RESOLUTION|>--- conflicted
+++ resolved
@@ -9,16 +9,11 @@
 
 from .data.make_dataset import \
     load_drug_virus_lexicons, load_mancon_corpus_from_sent_pairs, load_med_nli, load_multi_nli
-<<<<<<< HEAD
-# from .data.preprocess_cord import clean_text, construct_regex_match_pattern, extract_json_to_dataframe,\
-#     extract_regex_pattern, filter_metadata_for_covid19
-=======
 from .data.preprocess_cord import clean_text, extract_json_to_dataframe,\
     extract_section_from_text, filter_metadata_for_covid19,\
     filter_section_with_drugs, merge_section_text
 from .data.process_claims import add_cord_metadata, initialize_nlp, pair_similar_claims,\
     split_papers_on_claim_presence, tokenize_section_text
->>>>>>> 80f00b37
 from .models.evaluate_model import create_report, make_predictions, read_data_from_excel
 from .models.train_model import load_model, save_model, train_model
 
@@ -39,20 +34,20 @@
 
     # CORD-19 metadata path
     # NOTE: I'd like to discuss how we want to establish naming conventions around CORD-19 input directory
-    # metadata_path = os.path.join(root_dir, 'input/cord19/metadata.csv')
-    # metadata_path = os.path.join(root_dir, 'input/2020-08-10/metadata.csv')
-    # metadata_path = os.path.join(root_dir, 'input', cord_version, 'metadata.csv')
+    metadata_path = os.path.join(root_dir, 'input/cord19/metadata.csv')
+    metadata_path = os.path.join(root_dir, 'input/2020-08-10/metadata.csv')
+    metadata_path = os.path.join(root_dir, 'input', cord_version, 'metadata.csv')
 
     # CORD-19 json files zip folder path
-    # json_text_file_dir = os.path.join(root_dir, 'input/cord19/json.zip')
-    # json_text_file_dir = os.path.join(root_dir, 'input/2020-08-10/document_parses.tar.gz')
-    # json_text_file_dir = os.path.join(root_dir, 'input', cord_version, 'document_parses.tar.gz')
+    json_text_file_dir = os.path.join(root_dir, 'input/cord19/json.zip')
+    json_text_file_dir = os.path.join(root_dir, 'input/2020-08-10/document_parses.tar.gz')
+    json_text_file_dir = os.path.join(root_dir, 'input', cord_version, 'document_parses.tar.gz')
 
     # Path for temporary file storage during CORD-19 processing
-    # json_temp_path = os.path.join(root_dir, 'input', cord_version, 'extracted/')
+    json_temp_path = os.path.join(root_dir, 'input', cord_version, 'extracted/')
 
     # CORD-19 publication cut off date
-    # pub_date_cutoff = '2019-10-01'
+    pub_date_cutoff = '2019-10-01'
 
     # Data loads. NOTE: currently, it is expected that all data is found in an input/ directory with the proper
     # directory structure and file names as follows.
@@ -76,41 +71,15 @@
     # Load and preprocess CORD-19 data
     # Extract names of files containing convid-19 synonymns in abstract/title
     # and published after a suitable cut-off date
-    # covid19_metadata = filter_metadata_for_covid19(metadata_path, virus_lex_path, pub_date_cutoff)
-    # pdf_filenames = list(covid19_metadata.pdf_json_files)
-    # pmc_filenames = list(covid19_metadata.pmc_json_files)
+    covid19_metadata = filter_metadata_for_covid19(metadata_path, virus_lex_path, pub_date_cutoff)
+    pdf_filenames = list(covid19_metadata.pdf_json_files)
+    pmc_filenames = list(covid19_metadata.pmc_json_files)
 
     # Extract full text for the files identified in previous step
     # NOTE: This seems to take a really long time, so I'm ommittng for now
-    # covid19_df = extract_json_to_dataframe(covid19_metadata, json_text_file_dir, json_temp_path,
-    #                                        pdf_filenames, pmc_filenames)
+    covid19_df = extract_json_to_dataframe(covid19_metadata, json_text_file_dir, json_temp_path,
+                                           pdf_filenames, pmc_filenames)
 
-<<<<<<< HEAD
-    # Construct regex match pattern for putative conclusion section headers
-    # search_terms = ['conclusion',
-    #                 'discussion',
-    #                 'interpretation',
-    #                 'added value of this study',
-    #                 'research in context',
-    #                 'concluding',
-    #                 'closing remarks',
-    #                 'summary of findings',
-    #                 'outcome']
-    # search_pattern = construct_regex_match_pattern(search_terms)
-
-    # Extract section headers for title\abstract\conclusion sections
-    # unique_sections = set(covid19_df.section.tolist())
-    # section_list = extract_regex_pattern(unique_sections, search_pattern)
-    # section_list = [i.lower() for i in section_list]
-    # section_list.append('abstract')
-    # section_list.append('title')
-
-    # Extract title\abstract\conclusion sections from publication text
-    # covid19_filt_section_df = covid19_df.loc[covid19_df.section.str.lower().isin(section_list)]
-
-    # Clean the text to keep only meaningful sentences
-    # covid19_clean_df = clean_text(covid19_filt_section_df)  # noqa: F841
-=======
     # Extract title\abstract\conclusion sections from publication text
     covid19_filt_section_df = extract_section_from_text(conc_search_terms_path, covid19_df)
 
@@ -146,7 +115,6 @@
 
     # Add paper publish time and title info
     claims_paired_df = add_cord_metadata(claims_paired_df, metadata_path)
->>>>>>> 80f00b37
 
     if train:
         # Load BERT train and test data
