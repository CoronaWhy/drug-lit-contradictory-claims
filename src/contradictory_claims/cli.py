--- conflicted
+++ resolved
@@ -31,11 +31,7 @@
 @click.option('--bluebert-report/--bluebert-no-report', 'bluebert_report', default=False)
 @click.option('--multi_class/--binary_class', 'multi_class', default=True)
 @click.option('--cord-version', 'cord_version', default='2020-08-10')
-<<<<<<< HEAD
 def main(extract, train, bluebert_train, bluebert_model_path, report, bluebert_report, multi_class, cord_version):
-=======
-def main(extract, train, report, cord_version):
->>>>>>> 6778315e
     """Run main function."""
     # Model parameters
     model_name = "allenai/biomed_roberta_base"
@@ -55,18 +51,7 @@
     bluebert_out_dir = 'output/transformer/bluebert'
 
     # CORD-19 metadata path
-<<<<<<< HEAD
     metadata_path = os.path.join(root_dir, 'input', cord_version, 'metadata.csv')
-
-=======
-    # NOTE: I'd like to discuss how we want to establish naming conventions around CORD-19 input directory
-    # metadata_path = os.path.join(root_dir, 'input/cord19/metadata.csv')
-    # metadata_path = os.path.join(root_dir, 'input/2020-08-10/metadata.csv')
-    metadata_path = os.path.join(root_dir, 'input', cord_version, 'metadata.csv')
-
-    # json_text_file_dir = os.path.join(root_dir, 'input/cord19/json.zip')
-    # json_text_file_dir = os.path.join(root_dir, 'input/2020-08-10/document_parses.tar.gz')
->>>>>>> 6778315e
     json_text_file_dir = os.path.join(root_dir, 'input', cord_version, 'document_parses.tar.gz')
 
     # Path for temporary file storage during CORD-19 processing
