"""Command line interface for contradictory-claims."""

# -*- coding: utf-8 -*-

import os
import shutil

import click
import pandas as pd

from .data.make_dataset import \
    load_drug_virus_lexicons, load_mancon_corpus_from_sent_pairs, load_med_nli, load_multi_nli
from .data.preprocess_cord import clean_text, extract_json_to_dataframe,\
    extract_section_from_text, filter_metadata_for_covid19,\
    filter_section_with_drugs, merge_section_text
from .data.process_claims import add_cord_metadata, initialize_nlp, pair_similar_claims,\
    split_papers_on_claim_presence, tokenize_section_text
from .models.evaluate_model import create_report, make_predictions, read_data_from_excel
from .models.train_model import load_model, save_model, train_model


@click.command()
@click.option('--extract/--no-extract', 'extract', default=False)
@click.option('--train/--no-train', 'train', default=False)
@click.option('--report/--no-report', 'report', default=False)
<<<<<<< HEAD
def main(extract, train, report):
=======
@click.option('--cord-version', 'cord_version', default='2020-08-10')
def main(train, report, cord_version):
>>>>>>> 4db3213a
    """Run main function."""
    # Model parameters
    model_name = "allenai/biomed_roberta_base"
    model_id = "biomed_roberta"

    # File paths
    root_dir = os.path.abspath(os.path.join(__file__, "../../.."))
    trained_model_out_dir = 'output/transformer/biomed_roberta/24-7-2020_16-23'  # Just temporary!

    # CORD-19 metadata path
    # NOTE: I'd like to discuss how we want to establish naming conventions around CORD-19 input directory
    metadata_path = os.path.join(root_dir, 'input/cord19/metadata.csv')
    metadata_path = os.path.join(root_dir, 'input/2020-08-10/metadata.csv')
    metadata_path = os.path.join(root_dir, 'input', cord_version, 'metadata.csv')

    # CORD-19 json files zip folder path
<<<<<<< HEAD
    json_text_file_dir = os.path.join(root_dir, 'input/cord19/document_parses.zip')
=======
    json_text_file_dir = os.path.join(root_dir, 'input/cord19/json.zip')
    json_text_file_dir = os.path.join(root_dir, 'input/2020-08-10/document_parses.tar.gz')
    json_text_file_dir = os.path.join(root_dir, 'input', cord_version, 'document_parses.tar.gz')
>>>>>>> 4db3213a

    # Path for temporary file storage during CORD-19 processing
    json_temp_path = os.path.join(root_dir, 'input', cord_version, 'extracted/')

    # CORD-19 publication cut off date
    pub_date_cutoff = '2019-10-01'

    # Claims data path
    claims_data_path = os.path.join(root_dir, 'input/cord19/claims/claims_data.csv')

    # Data loads. NOTE: currently, it is expected that all data is found in an input/ directory with the proper
    # directory structure and file names as follows.
    # MultiNLI paths
    multinli_train_path = os.path.join(root_dir, 'input/multinli/multinli_1.0_train.txt')
    multinli_test_path = os.path.join(root_dir, 'input/multinli-dev/multinli_1.0_dev_matched.txt')

    # MedNLI paths
    mednli_train_path = os.path.join(root_dir, 'input/mednli/mli_train_v1.jsonl')
    mednli_dev_path = os.path.join(root_dir, 'input/mednli/mli_dev_v1.jsonl')
    mednli_test_path = os.path.join(root_dir, 'input/mednli/mli_test_v1.jsonl')

    # ManConCorpus processed path
    mancon_sent_pairs = os.path.join(root_dir, 'input/manconcorpus-sent-pairs/manconcorpus_sent_pairs_200516.tsv')

    # Other input paths
    drug_lex_path = os.path.join(root_dir, 'input/drugnames/DrugNames.txt')
    virus_lex_path = os.path.join(root_dir, 'input/virus-words/virus_words.txt')
    conc_search_terms_path = os.path.join(root_dir, 'input/conclusion-search-terms/Conclusion_Search_Terms.txt')

    if extract:
        # Load and preprocess CORD-19 data
        # Extract names of files containing convid-19 synonymns in abstract/title
        # and published after a suitable cut-off date
        covid19_metadata = filter_metadata_for_covid19(metadata_path, virus_lex_path, pub_date_cutoff)
        pdf_filenames = list(covid19_metadata.pdf_json_files)
        pmc_filenames = list(covid19_metadata.pmc_json_files)

<<<<<<< HEAD
        # Extract full text for the files identified in previous step
        covid19_df = extract_json_to_dataframe(covid19_metadata, json_text_file_dir, json_temp_path,
                                               pdf_filenames, pmc_filenames)
=======
    # Extract full text for the files identified in previous step
    # NOTE: This seems to take a really long time, so I'm ommittng for now
    covid19_df = extract_json_to_dataframe(covid19_metadata, json_text_file_dir, json_temp_path,
                                           pdf_filenames, pmc_filenames)
>>>>>>> 4db3213a

        # Extract title\abstract\conclusion sections from publication text
        covid19_filt_section_df = extract_section_from_text(conc_search_terms_path, covid19_df)

        # Clean the text to keep only meaningful sentences
        # and merge sentences belonging to each section of each paper into contiguous text passages
        covid19_clean_df = clean_text(covid19_filt_section_df)

        # Merge all sentences belonging to each section of each paper into contiguous text passages
        covid19_merged_df = merge_section_text(covid19_clean_df)

        # Filter to sections where section text contains drug terms
        covid19_drugs_section_df = filter_section_with_drugs(covid19_merged_df,  # noqa: F841
                                                             drug_lex_path)

        # TODO: Replace with claim extraction code
        claims_df = covid19_drugs_section_df

        # Separate papers with at least 1 claim from those with no claims
        claims_data, no_claims_data = split_papers_on_claim_presence(claims_df)

        # For papers with no claims, tokenize section text to sentences
        # and append to claims
        # This is because when no claims are identified, we want to consider all sentences
        # rather than ignoring the paper altogether
        no_claims_data = tokenize_section_text(no_claims_data)
        claims_data = claims_data.append(no_claims_data).reset_index(drop=True)
    else:
        claims_data = pd.read_csv(claims_data_path)

    # Initialize scispacy nlp object and add virus terms to the vocabulary
    nlp = initialize_nlp(virus_lex_path)

    # Pair similar claims
    claims_paired_df = pair_similar_claims(claims_data, nlp)

    # Add paper publish time and title info
    claims_paired_df = add_cord_metadata(claims_paired_df, metadata_path)

    if train:
        # Load BERT train and test data
        multi_nli_train_x, multi_nli_train_y, multi_nli_test_x, multi_nli_test_y = \
            load_multi_nli(multinli_train_path, multinli_test_path)
        med_nli_train_x, med_nli_train_y, med_nli_test_x, med_nli_test_y = \
            load_med_nli(mednli_train_path, mednli_dev_path, mednli_test_path)
        man_con_train_x, man_con_train_y, man_con_test_x, man_con_test_y = \
            load_mancon_corpus_from_sent_pairs(mancon_sent_pairs)
        drug_names, virus_names = load_drug_virus_lexicons(drug_lex_path, virus_lex_path)

        # Train model
        trained_model, _ = train_model(multi_nli_train_x, multi_nli_train_y, multi_nli_test_x, multi_nli_test_y,
                                       med_nli_train_x, med_nli_train_y, med_nli_test_x, med_nli_test_y,
                                       man_con_train_x, man_con_train_y, man_con_test_x, man_con_test_y,
                                       drug_names, virus_names,
                                       model_name=model_name)

        # Save model
        out_dir = 'output/working/'
        save_model(trained_model)
        if not os.path.exists(out_dir):
            os.mkdir(out_dir)
        shutil.make_archive('biobert_output', 'zip', root_dir=out_dir)  # ok currently this seems to do nothing
    else:
        transformer_dir = os.path.join(root_dir, trained_model_out_dir)
        pickle_file = os.path.join(transformer_dir, 'sigmoid.pickle')
        trained_model = load_model(pickle_file, transformer_dir)

    if report:
        eval_data_dir = os.path.join(root_dir, "input")
        # eval_data_path = os.path.join(eval_data_dir, "drug_individual_claims_similarity_annotated.xlsx")
        # active_sheet = "drug_individual_claims_similari"
        eval_data_path = os.path.join(eval_data_dir, "Pilot_Contra_Claims_Annotations_06.30.xlsx")
        active_sheet = "All_phase2"
        eval_data = read_data_from_excel(eval_data_path, active_sheet=active_sheet)

        # Make predictions using trained model
        eval_data = make_predictions(df=eval_data, model=trained_model, model_name=model_name)

        # Now create the report
        out_report_dir = os.path.join(trained_model_out_dir)
        create_report(eval_data, model_id=model_id, out_report_dir=out_report_dir, out_plot_dir=trained_model_out_dir)


if __name__ == '__main__':
    main()<|MERGE_RESOLUTION|>--- conflicted
+++ resolved
@@ -23,12 +23,8 @@
 @click.option('--extract/--no-extract', 'extract', default=False)
 @click.option('--train/--no-train', 'train', default=False)
 @click.option('--report/--no-report', 'report', default=False)
-<<<<<<< HEAD
-def main(extract, train, report):
-=======
 @click.option('--cord-version', 'cord_version', default='2020-08-10')
-def main(train, report, cord_version):
->>>>>>> 4db3213a
+def main(extract, train, report, cord_version):
     """Run main function."""
     # Model parameters
     model_name = "allenai/biomed_roberta_base"
@@ -40,18 +36,13 @@
 
     # CORD-19 metadata path
     # NOTE: I'd like to discuss how we want to establish naming conventions around CORD-19 input directory
-    metadata_path = os.path.join(root_dir, 'input/cord19/metadata.csv')
-    metadata_path = os.path.join(root_dir, 'input/2020-08-10/metadata.csv')
+    # metadata_path = os.path.join(root_dir, 'input/cord19/metadata.csv')
+    # metadata_path = os.path.join(root_dir, 'input/2020-08-10/metadata.csv')
     metadata_path = os.path.join(root_dir, 'input', cord_version, 'metadata.csv')
 
-    # CORD-19 json files zip folder path
-<<<<<<< HEAD
-    json_text_file_dir = os.path.join(root_dir, 'input/cord19/document_parses.zip')
-=======
-    json_text_file_dir = os.path.join(root_dir, 'input/cord19/json.zip')
-    json_text_file_dir = os.path.join(root_dir, 'input/2020-08-10/document_parses.tar.gz')
+    # json_text_file_dir = os.path.join(root_dir, 'input/cord19/json.zip')
+    # json_text_file_dir = os.path.join(root_dir, 'input/2020-08-10/document_parses.tar.gz')
     json_text_file_dir = os.path.join(root_dir, 'input', cord_version, 'document_parses.tar.gz')
->>>>>>> 4db3213a
 
     # Path for temporary file storage during CORD-19 processing
     json_temp_path = os.path.join(root_dir, 'input', cord_version, 'extracted/')
@@ -89,16 +80,9 @@
         pdf_filenames = list(covid19_metadata.pdf_json_files)
         pmc_filenames = list(covid19_metadata.pmc_json_files)
 
-<<<<<<< HEAD
         # Extract full text for the files identified in previous step
         covid19_df = extract_json_to_dataframe(covid19_metadata, json_text_file_dir, json_temp_path,
                                                pdf_filenames, pmc_filenames)
-=======
-    # Extract full text for the files identified in previous step
-    # NOTE: This seems to take a really long time, so I'm ommittng for now
-    covid19_df = extract_json_to_dataframe(covid19_metadata, json_text_file_dir, json_temp_path,
-                                           pdf_filenames, pmc_filenames)
->>>>>>> 4db3213a
 
         # Extract title\abstract\conclusion sections from publication text
         covid19_filt_section_df = extract_section_from_text(conc_search_terms_path, covid19_df)
