--- conflicted
+++ resolved
@@ -9,16 +9,11 @@
 
 from .data.make_dataset import \
     load_drug_virus_lexicons, load_mancon_corpus_from_sent_pairs, load_med_nli, load_multi_nli
-<<<<<<< HEAD
-from .data.preprocess_cord import clean_text, construct_regex_match_pattern, extract_json_to_dataframe,\
-    extract_regex_pattern, filter_metadata_for_covid19
-=======
 from .data.preprocess_cord import clean_text, extract_json_to_dataframe,\
     extract_section_from_text, filter_metadata_for_covid19,\
     filter_section_with_drugs, merge_section_text
 from .data.process_claims import add_cord_metadata, initialize_nlp, pair_similar_claims,\
     split_papers_on_claim_presence, tokenize_section_text
->>>>>>> 80f00b37
 from .models.evaluate_model import create_report, make_predictions, read_data_from_excel
 from .models.train_model import load_model, save_model, train_model
 
@@ -78,32 +73,6 @@
     covid19_df = extract_json_to_dataframe(covid19_metadata, json_text_file_dir, json_temp_path,
                                            pdf_filenames, pmc_filenames)
 
-<<<<<<< HEAD
-    # Construct regex match pattern for putative conclusion section headers
-    search_terms = ['conclusion',
-                    'discussion',
-                    'interpretation',
-                    'added value of this study',
-                    'research in context',
-                    'concluding',
-                    'closing remarks',
-                    'summary of findings',
-                    'outcome']
-    search_pattern = construct_regex_match_pattern(search_terms)
-
-    # Extract section headers for title\abstract\conclusion sections
-    unique_sections = set(covid19_df.section.tolist())
-    section_list = extract_regex_pattern(unique_sections, search_pattern)
-    section_list = [i.lower() for i in section_list]
-    section_list.append('abstract')
-    section_list.append('title')
-
-    # Extract title\abstract\conclusion sections from publication text
-    covid19_filt_section_df = covid19_df.loc[covid19_df.section.str.lower().isin(section_list)]
-
-    # Clean the text to keep only meaningful sentences
-    covid19_clean_df = clean_text(covid19_filt_section_df)  # noqa: F841
-=======
     # Extract title\abstract\conclusion sections from publication text
     covid19_filt_section_df = extract_section_from_text(conc_search_terms_path, covid19_df)
 
@@ -139,7 +108,6 @@
 
     # Add paper publish time and title info
     claims_paired_df = add_cord_metadata(claims_paired_df, metadata_path)
->>>>>>> 80f00b37
 
     if train:
         # Load BERT train and test data
