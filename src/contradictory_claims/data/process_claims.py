--- conflicted
+++ resolved
@@ -4,7 +4,7 @@
 
 from itertools import combinations
 
-# import en_core_sci_lg
+import en_core_sci_lg
 import pandas as pd
 import spacy
 from nltk import sent_tokenize
@@ -24,9 +24,7 @@
     :return: Scispacy nlp object
     """
     # Load the scispacy large model
-    # nlp = en_core_sci_lg.load(disable='parser')
-    # I believe this should work, I wonder if it's not recommended for  memory reasons though in a v env like Travis...
-    nlp = spacy.load("en_core_sci_lg")
+    nlp = en_core_sci_lg.load(disable='parser')
     # Enable umls entity detection and abbreviation detection
     linker = UmlsEntityLinker(resolve_abbreviations=True)
     nlp.add_pipe(linker)
@@ -51,7 +49,6 @@
     return nlp
 
 
-<<<<<<< HEAD
 def split_papers_on_claim_presence(claims_df: pd.Dataframe):
     """
     Separate papers with at least 1 claim from those with no claims.
@@ -69,9 +66,6 @@
 
 
 def tokenize_section_text(input_data: pd.Dataframe):
-=======
-def tokenize_section_text(input_data: pd.DataFrame):
->>>>>>> 9fd9cce1
     """
     Tokenize section text to sentences.
 
@@ -96,7 +90,6 @@
     return pd.DataFrame.from_dict(text_dict, "index")
 
 
-def pair_similar_claims(claims_data: pd.DataFrame, nlp):
     """
     Pair similar claims.
 
