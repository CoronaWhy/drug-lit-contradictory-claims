--- conflicted
+++ resolved
@@ -12,16 +12,15 @@
 
 [testenv]
 commands = coverage run -p -m pytest --durations=20 {posargs:tests}
+
 deps =
-    allennlp
     coverage
-    nltk
+    pytest
     numpy
-    overrides
     pandas
-    pytest
+    keras
+    tensorflow
     sklearn
-<<<<<<< HEAD
     torch
     transformers
     spacy==2.1.9
@@ -32,12 +31,6 @@
 
 install_command = pip install https://github.com/explosion/spacy-models/releases/download/en_core_web_sm-2.1.0/en_core_web_sm-2.1.0.tar.gz {packages}
 
-=======
-    spacy
-    tensorflow
-    transformers
-    wandb
->>>>>>> 156c5aac
 whitelist_externals =
     /bin/cat
     /bin/cp
