[tox]
envlist =
    coverage-clean
    manifest
    pyroma
    flake8
    doc8
    readme
    docs
    py
    coverage-report

[testenv]
commands = coverage run -p -m pytest --durations=20 {posargs:tests}

deps =
    coverage
    matplotlib
<<<<<<< HEAD
	nltk
    numpy
    pandas
    pytest
    sklearn
	spacy
=======
    networkx
    numpy
    pandas
    keras
>>>>>>> 4db3213a
    tensorflow
    sklearn
    torch
    transformers
    spacy==2.1.9
    allennlp==0.9.0
    nltk
    overrides
    wandb
<<<<<<< HEAD
install_command = pip install https://s3-us-west-2.amazonaws.com/ai2-s2-scispacy/releases/v0.2.5/en_core_sci_sm-0.2.5.tar.gz {packages}
=======

install_command = pip install https://github.com/explosion/spacy-models/releases/download/en_core_web_sm-2.1.0/en_core_web_sm-2.1.0.tar.gz {packages}

>>>>>>> 4db3213a
whitelist_externals =
    /bin/cat
    /bin/cp
    /bin/mkdir
    /usr/bin/git

[testenv:coverage-clean]
commands = coverage erase
deps = coverage
skip_install = true

[testenv:manifest]
commands = check-manifest
deps = check-manifest
skip_install = true

[testenv:pyroma]
commands = pyroma --min=10 .
deps =
    pygments
    pyroma
skip_install = true
description = Check how package-friendly the project is using Pyroma

[testenv:flake8]
commands =
    flake8 src/contradictory_claims tests setup.py
deps =
    flake8
    flake8-bandit
    flake8-builtins
    flake8-bugbear
    flake8-colors
    flake8-commas
    flake8-comprehensions
    flake8-docstrings
    flake8-import-order
    flake8-print
    flake8-use-fstring
    pep8-naming
    pydocstyle
skip_install = true
description = Run flake8 with several plugins (bandit, docstrings, import order, pep8 naming) to check code quality

[flake8]
ignore = S106, S403, S301
# Ignoring .format used (FS002), hardcoded passwords (S106), pickle security (S403,S301)

[testenv:doc8]
commands = doc8 docs/source/ README.rst
deps =
    sphinx
    doc8
skip_install = true
description = Run the doc8 tool to check the style of the RST files in the project docs.

[testenv:readme]
commands = rst-lint README.rst
deps =
    restructuredtext_lint
    pygments
skip_install = true
description = Run the rst-lint tool to check the style of the README.

[testenv:docs]
changedir = docs
extras =
    docs
    jupyter
    grounding
commands =
    mkdir -p {envtmpdir}
    cp -r source {envtmpdir}/source
    sphinx-build -W -b html -d {envtmpdir}/build/doctrees {envtmpdir}/source {envtmpdir}/build/html
    sphinx-build -W -b coverage -d {envtmpdir}/build/doctrees {envtmpdir}/source {envtmpdir}/build/coverage
    cat {envtmpdir}/build/coverage/c.txt
    cat {envtmpdir}/build/coverage/python.txt

[testenv:coverage-report]
commands =
    coverage combine
    coverage report
deps = coverage
skip_install = true


####################
# Deployment tools #
####################
# TODO: Not sure what the configs below do yet. Unsure how to use bumpversion and how to deploy to PyPI

[testenv:bumpversion]
commands = bumpversion {posargs}
deps = bumpversion
passenv = HOME
skip_install = true

[testenv:build]
commands = python setup.py -q sdist bdist_wheel
deps =
    wheel
    setuptools
skip_install = true

[testenv:release]
commands =
    {[testenv:build]commands}
    twine upload --skip-existing dist/*
deps =
    {[testenv:build]deps}
    twine >= 1.5.0
skip_install = true

[testenv:finish]
deps =
    {[testenv:build]deps}
    {[testenv:release]deps}
    bumpversion
commands =
    bumpversion release
    {[testenv:release]commands}
    git push
    bumpversion patch
    git push
skip_install = true<|MERGE_RESOLUTION|>--- conflicted
+++ resolved
@@ -14,37 +14,26 @@
 commands = coverage run -p -m pytest --durations=20 {posargs:tests}
 
 deps =
+    allennlp==0.9.0
     coverage
+    keras
     matplotlib
-<<<<<<< HEAD
-	nltk
+    networkx
+	  nltk
     numpy
+    overrides
     pandas
     pytest
-    sklearn
-	spacy
-=======
-    networkx
-    numpy
-    pandas
-    keras
->>>>>>> 4db3213a
+    sklearn    
+    spacy==2.1.9    
     tensorflow
-    sklearn
     torch
     transformers
-    spacy==2.1.9
-    allennlp==0.9.0
-    nltk
-    overrides
     wandb
-<<<<<<< HEAD
-install_command = pip install https://s3-us-west-2.amazonaws.com/ai2-s2-scispacy/releases/v0.2.5/en_core_sci_sm-0.2.5.tar.gz {packages}
-=======
+    
+install_command = pip install https://github.com/explosion/spacy-models/releases/download/en_core_web_sm-2.1.0/en_core_web_sm-2.1.0.tar.gz {packages}
+# install_command = pip install https://s3-us-west-2.amazonaws.com/ai2-s2-scispacy/releases/v0.2.5/en_core_sci_sm-0.2.5.tar.gz {packages}
 
-install_command = pip install https://github.com/explosion/spacy-models/releases/download/en_core_web_sm-2.1.0/en_core_web_sm-2.1.0.tar.gz {packages}
-
->>>>>>> 4db3213a
 whitelist_externals =
     /bin/cat
     /bin/cp
