--- conflicted
+++ resolved
@@ -12,11 +12,9 @@
 # taking long to build, it now has a wait time of 20 mins before it will stop
 
 script:
-<<<<<<< HEAD
-  - travis_wait tox
-=======
-  - tox -r
->>>>>>> 80f00b37
+
+  - travis_wait tox -r
+
 after_success:
   - tox -e coverage-report
   - codecov