--- conflicted
+++ resolved
@@ -20,13 +20,8 @@
 
     def test_find_files(self):
         """Test that input files are found properly."""
-<<<<<<< HEAD
-        self.assertTrue(os.path.isfile(metadata_path),
-                        f"Metadata.csv not found at {metadata_path}")
-=======
         self.assertTrue(os.path.isfile(sample_metadata_path),
-                        "Metadata.csv not found at {}".format(sample_metadata_path))
->>>>>>> 6b331cae
+                        f"Metadata.csv not found at {sample_metadata_path}")
 
     def test_pub_date_cutoff(self):
         """Test that incorrect publish date cut-off format throws error."""
