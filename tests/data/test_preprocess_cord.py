--- conflicted
+++ resolved
@@ -9,18 +9,12 @@
 import pandas as pd
 from contradictory_claims.data.preprocess_cord import clean_text, construct_regex_match_pattern,\
     extract_json_to_dataframe, extract_regex_pattern, filter_metadata_for_covid19
-<<<<<<< HEAD
-
-from .constants import pdf_filenames, pmc_filenames, pub_date_cutoff,\
-    sample_covid19_df_path, sample_json_temp_path, sample_json_text_file_dir,\
-    sample_metadata_path, sample_virus_lex_path
-=======
 #    filter_section_with_drugs, merge_section_text
 
 from .constants import pdf_filenames, pmc_filenames, pub_date_cutoff,\
     sample_conclusion_search_terms_path, sample_covid19_df_path, sample_json_temp_path,\
     sample_json_text_file_dir, sample_metadata_path, sample_virus_lex_path
->>>>>>> 80f00b37
+
 
 
 class TestPreprocessCord(unittest.TestCase):
@@ -52,11 +46,7 @@
 
     def test_construct_regex_match_pattern(self):
         """Test that regex pattern is constrcuted properly."""
-<<<<<<< HEAD
-        regex_pattern = construct_regex_match_pattern(['conclusion', 'discussion'])
-=======
         regex_pattern = construct_regex_match_pattern(sample_conclusion_search_terms_path)
->>>>>>> 80f00b37
         self.assertEqual(regex_pattern, '.*conclusion.*|.*discussion.*')
 
     def test_extract_regex_pattern(self):
@@ -73,9 +63,6 @@
         """Test that text is cleaned properly."""
         covid19_df = pd.read_csv(sample_covid19_df_path)
         clean_df = clean_text(covid19_df)
-<<<<<<< HEAD
-        self.assertEqual(len(clean_df), 7)
-=======
         self.assertEqual(len(clean_df), 7)
 
     def test_merge_section_text(self):
@@ -85,4 +72,3 @@
     def test_filter_section_with_drugs(self):
         """Test that section filtering for drugs is performed properly."""
         pass
->>>>>>> 80f00b37
