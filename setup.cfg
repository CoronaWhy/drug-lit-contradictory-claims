[metadata]
name = contradictory_claims
version = 0.0.1-dev
description = A package for finding contradictory claims related to COVID-19 drug treatments in the CORD-19 literature
long_description = file: README.rst

url = http://INSERT_GITHUB_URL_HERE
# download_url = https://github.com/cthoyt-teaches-reproducibility/iter-together/releases
# project_urls =
    # Bug Tracker = https://github.com/cthoyt-teaches-reproducibility/iter-together/issues
    # Source Code = https://github.com/cthoyt-teaches-reproducibility/iter-together

author = Daniel Sosa and Malavika Suresh
author_email = dnsosa@stanford.edu
maintainer = Daniel Sosa
maintainer_email = dnsosa@stanford.edu

license = MIT
license_file = LICENSE

#  Google "Python Trove Classifiers"
classifiers =
    Development Status :: 4 - Beta
    Intended Audience :: Developers
    Intended Audience :: Science/Research
    License :: OSI Approved :: MIT License
    Programming Language :: Python :: 3.8
keywords =
    deep learning
    NLP
    misinformation
    COVID-19
    drugs

[options]
install_requires =
    click
    click-plugins
#	en_core_sci_lg
    keras
    matplotlib
<<<<<<< HEAD
=======
    nltk
    numba
>>>>>>> 80f00b37
    numpy
    pandas
    sphinx
    scikit-learn
<<<<<<< HEAD
    tensorflow
    torch
    transformers
    overrides
    spacy==2.1.9
    nltk
    allennlp==0.9.0
    en_core_web_sm
    wandb==0.9.4

# Location of en_core_web_sm
dependency_links =
    "https://github.com/explosion/spacy-models/releases/download/en_core_web_sm-2.1.0/en_core_web_sm-2.1.0.tar.gz"
=======
	scispacy
    tensorflow
    torch
    transformers
    wandb==0.9.4
    # python-s3 @ https://s3-us-west-2.amazonaws.com/ai2-s2-scispacy/releases/v0.2.4/en_core_sci_lg-0.2.4.tar.gz
    
dependency_links =
    "https://github.com/explosion/spacy-models/releases/download/en_core_web_sm-2.1.0/en_core_web_sm-2.1.0.tar.gz"
    "https://s3-us-west-2.amazonaws.com/ai2-s2-scispacy/releases/v0.2.4/en_core_sci_lg-0.2.4.tar.gz"
>>>>>>> 80f00b37

# Random options
zip_safe = false
include_package_data = True
python_requires = >=3.6

# Where's the code
packages = find:
package_dir =
    = src

[options.packages.find]
where = src

[options.extras_require]
docs =
    numpy
    pandas
    sklearn
    sphinx
    sphinx-rtd-theme
    sphinx-autodoc-typehints
    sphinx-click
    tensorflow
testing =
    pytest

[options.entry_points]
console_scripts =
    contradictory-claims = contradictory_claims.cli:main

# Doc8 Config
[doc8]
max-line-length = 120

# Coverage config
[coverage:run]
branch = True
source = contradictory_claims
omit =
    src/contradictory_claims/__main__.py
    src/contradictory_claims/cli.py
    tests/*
    docs/*
    scripts/*

[coverage:paths]
source =
    src/contradictory_claims
    .tox/*/lib/python*/site-packages/contradictory_claims

[coverage:report]
show_missing = True
exclude_lines =
    def __str__
    def __repr__<|MERGE_RESOLUTION|>--- conflicted
+++ resolved
@@ -39,16 +39,13 @@
 #	en_core_sci_lg
     keras
     matplotlib
-<<<<<<< HEAD
-=======
     nltk
     numba
->>>>>>> 80f00b37
     numpy
     pandas
     sphinx
     scikit-learn
-<<<<<<< HEAD
+    scispacy
     tensorflow
     torch
     transformers
@@ -62,18 +59,7 @@
 # Location of en_core_web_sm
 dependency_links =
     "https://github.com/explosion/spacy-models/releases/download/en_core_web_sm-2.1.0/en_core_web_sm-2.1.0.tar.gz"
-=======
-	scispacy
-    tensorflow
-    torch
-    transformers
-    wandb==0.9.4
-    # python-s3 @ https://s3-us-west-2.amazonaws.com/ai2-s2-scispacy/releases/v0.2.4/en_core_sci_lg-0.2.4.tar.gz
-    
-dependency_links =
-    "https://github.com/explosion/spacy-models/releases/download/en_core_web_sm-2.1.0/en_core_web_sm-2.1.0.tar.gz"
     "https://s3-us-west-2.amazonaws.com/ai2-s2-scispacy/releases/v0.2.4/en_core_sci_lg-0.2.4.tar.gz"
->>>>>>> 80f00b37
 
 # Random options
 zip_safe = false
